from devito.symbolics.search import retrieve_indexed, search
from sympy import diff
from devito.types import TimeFunction, Dimension
from devito.ir.equations.equation import LoweredEq
from devito.ir.support.space import DataSpace, Interval, IntervalGroup, IterationSpace
from devito.equation import Inc


def differentiate(expressions):
    adjoint_mapper = {}
    all_derivatives = []
    for e in expressions:
        indexeds = retrieve_indexed(e.rhs, mode='all', deep=True)
        adjoint_output_fn, adjoint_mapper = diff_indexed(e.lhs, adjoint_mapper)
        derivatives = []
        for i in indexeds:
            i_d, adjoint_mapper = diff_indexed(i, adjoint_mapper)
            state = extract_le_state(e)

            old_ds = state['dspace']
            from IPython import embed
            embed()
            new_eq = Inc(i_d, diff(e.rhs, i)*adjoint_output_fn)
            new_parts = {i_d.function: old_ds.parts[i.function]}
            new_ds = DataSpace(old_ds.intervals, new_parts)
            state['dspace'] = new_ds
            
            d_eqn = LoweredEq(i_d, i_d+diff(e.rhs, i)*adjoint_output_fn, **state)
            derivatives.append(d_eqn)

        for i, d in enumerate(derivatives):
            subs = {}
            for e_ind, d_ind in zip(e.lhs.indices, d.lhs.indices):
                ind = retrieve_dimension(d_ind).pop()
                if ind.is_Time:
                    continue
                else:
                    if (d_ind - e_ind) != 0:
                        subs[ind] = e_ind - d_ind
            derivatives[i] = shift_le_index(d, subs)

        from IPython import embed
        embed()
        all_derivatives += derivatives
    return all_derivatives


def diff_function(func, existing_mapper):
    if func in existing_mapper:
        return existing_mapper[func], existing_mapper
    else:
        adjoint_fn = TimeFunction(name="%sd" % func.name, space_order=func.space_order,
                                  time_order=func.time_order, grid=func.grid)
        existing_mapper[func] = adjoint_fn
        return adjoint_fn, existing_mapper


def diff_indexed(indexed, fn_mapper):
    adjoint_fn, fn_mapper = diff_function(indexed.function, fn_mapper)
    return adjoint_fn[tuple(indexed.indices)], fn_mapper


def extract_le_state(lowered_eq):
    state = {}
    for i in lowered_eq._state:
        state[i] = getattr(lowered_eq, i)
    return state


def shift_le_index(le, mapper):
    s_m = dict([(k, k+v) for k, v in mapper.items()])
    state = extract_le_state(le)
    ds = state['dspace']
    new_parts = {le.lhs.function: shift_interval_group(ds.parts[le.lhs.function], mapper)}
    new_ds = DataSpace(shift_interval_group(ds.intervals, mapper), new_parts)
<<<<<<< HEAD
=======

    ispace = state['ispace']
    new_ispace = IterationSpace(shift_interval_group(ispace.intervals, mapper), ispace.sub_iterators, ispace.directions)

    state['dspace'] = new_ds
    state['ispace'] = new_ispace

>>>>>>> 1b5cea38
    new_le = LoweredEq(le.lhs.subs(s_m), le.rhs.subs(s_m), **state)
    return new_le


def shift_interval_group(interval_group, mapper):
    new_intervals = []
    for interval in interval_group:
        if interval.dim in mapper:
            new_intervals.append(Interval(interval.dim, interval.lower+mapper[interval.dim],
                                          interval.upper+mapper[interval.dim]))
        else:
            new_intervals.append(interval)
    return IntervalGroup(new_intervals)


def q_dimension(expr):
    return isinstance(expr, Dimension)


def retrieve_dimension(expr, mode='unique', deep=False):
    """Shorthand to retrieve the Dimensions in ``expr``."""
    return search(expr, q_dimension, mode, 'dfs', deep)<|MERGE_RESOLUTION|>--- conflicted
+++ resolved
@@ -73,16 +73,12 @@
     ds = state['dspace']
     new_parts = {le.lhs.function: shift_interval_group(ds.parts[le.lhs.function], mapper)}
     new_ds = DataSpace(shift_interval_group(ds.intervals, mapper), new_parts)
-<<<<<<< HEAD
-=======
 
     ispace = state['ispace']
     new_ispace = IterationSpace(shift_interval_group(ispace.intervals, mapper), ispace.sub_iterators, ispace.directions)
 
     state['dspace'] = new_ds
     state['ispace'] = new_ispace
-
->>>>>>> 1b5cea38
     new_le = LoweredEq(le.lhs.subs(s_m), le.rhs.subs(s_m), **state)
     return new_le
 
