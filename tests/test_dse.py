from sympy import Add, cos, sin, sqrt  # noqa
import numpy as np
import pytest
from unittest.mock import patch
from cached_property import cached_property

from conftest import skipif, EVAL  # noqa
from devito import (Eq, Inc, Constant, Function, TimeFunction, SparseTimeFunction,  # noqa
                    Dimension, SubDimension, Grid, Operator, switchconfig, configuration)
<<<<<<< HEAD
from devito.ir import DummyEq, Stencil, FindSymbols, retrieve_iteration_tree  # noqa
from devito.dse import common_subexprs_elimination, collect, make_is_time_invariant
from devito.symbolics import yreplace, estimate_cost, pow_to_mul, indexify
from devito.targets import BlockDimension
=======
from devito.dse import common_subexprs_elimination, collect, make_is_time_invariant
from devito.ir import Stencil, FindSymbols, retrieve_iteration_tree  # noqa
from devito.passes.iet import BlockDimension
from devito.symbolics import yreplace, estimate_cost, pow_to_mul
>>>>>>> 888a6060
from devito.tools import generator
from devito.types import Scalar, Array

from examples.seismic.acoustic import AcousticWaveSolver
from examples.seismic import demo_model, AcquisitionGeometry
from examples.seismic.tti import AnisotropicWaveSolver

pytestmark = skipif(['yask', 'ops'], whole_module=True)


def test_scheduling_after_rewrite():
    """Tests loop scheduling after DSE-induced expression hoisting."""
    grid = Grid((10, 10))
    u1 = TimeFunction(name="u1", grid=grid, save=10, time_order=2)
    u2 = TimeFunction(name="u2", grid=grid, time_order=2)
    sf1 = SparseTimeFunction(name='sf1', grid=grid, npoint=1, nt=10)
    const = Function(name="const", grid=grid, space_order=2)

    # Deliberately inject into u1, rather than u1.forward, to create a WAR
    eqn1 = Eq(u1.forward, u1 + sin(const))
    eqn2 = sf1.inject(u1.forward, expr=sf1)
    eqn3 = Eq(u2.forward, u2 - u1.dt2 + sin(const))

    op = Operator([eqn1] + eqn2 + [eqn3])
    trees = retrieve_iteration_tree(op)

    # Check loop nest structure
    assert all(i.dim is j for i, j in zip(trees[0], grid.dimensions))  # time invariant
    assert trees[1].root.dim is grid.time_dim
    assert all(trees[1].root.dim is tree.root.dim for tree in trees[1:])


@pytest.mark.parametrize('exprs,expected', [
    # simple
    (['Eq(ti1, 4.)', 'Eq(ti0, 3.)', 'Eq(tu, ti0 + ti1 + 5.)'],
     ['ti0[x, y, z] + ti1[x, y, z] + 5.0']),
    # more ops
    (['Eq(ti1, 4.)', 'Eq(ti0, 3.)', 'Eq(t0, 0.2)', 'Eq(t1, t0 + 2.)',
      'Eq(tw, 2. + ti0*t1)', 'Eq(tu, (ti0*ti1*t0) + (ti1*tv) + (t1 + ti1)*tw)'],
     ['t0 + 2.0', 't1*ti0[x, y, z] + 2.0', 't1 + ti1[x, y, z]',
      't0*ti0[x, y, z]*ti1[x, y, z]']),
    # wrapped
    (['Eq(ti1, 4.)', 'Eq(ti0, 3.)', 'Eq(t0, 0.2)', 'Eq(t1, t0 + 2.)', 'Eq(tv, 2.4)',
      'Eq(tu, ((ti0*ti1*t0)*tv + (ti0*ti1*tv)*t1))'],
     ['t0 + 2.0', 't0*ti0[x, y, z]*ti1[x, y, z]', 't1*ti0[x, y, z]*ti1[x, y, z]']),
])
def test_yreplace_time_invariants(exprs, expected):
    grid = Grid((3, 3, 3))
    dims = grid.dimensions
    tu = TimeFunction(name="tu", grid=grid, space_order=4).indexify()
    tv = TimeFunction(name="tv", grid=grid, space_order=4).indexify()
    tw = TimeFunction(name="tw", grid=grid, space_order=4).indexify()
    ti0 = Array(name='ti0', shape=(3, 5, 7), dimensions=dims).indexify()
    ti1 = Array(name='ti1', shape=(3, 5, 7), dimensions=dims).indexify()
    t0 = Scalar(name='t0').indexify()
    t1 = Scalar(name='t1').indexify()
    exprs = EVAL(exprs, tu, tv, tw, ti0, ti1, t0, t1)
    counter = generator()
    make = lambda: Scalar(name='r%d' % counter()).indexify()
    processed, found = yreplace(exprs, make,
                                make_is_time_invariant(exprs),
                                lambda i: estimate_cost(i) > 0)
    assert len(found) == len(expected)
    assert all(str(i.rhs) == j for i, j in zip(found, expected))


@pytest.mark.parametrize('exprs,expected', [
    # Simple cases
    (['Eq(tu, 2/(t0 + t1))', 'Eq(ti0, t0 + t1)', 'Eq(ti1, t0 + t1)'],
     ['t0 + t1', '2/r0', 'r0', 'r0']),
    (['Eq(tu, 2/(t0 + t1))', 'Eq(ti0, 2/(t0 + t1) + 1)', 'Eq(ti1, 2/(t0 + t1) + 1)'],
     ['1/(t0 + t1)', '2*r5', 'r3 + 1', 'r3', 'r2', 'r2']),
    (['Eq(tu, (tv + tw + 5.)*(ti0 + ti1) + (t0 + t1)*(ti0 + ti1))'],
     ['ti0[x, y, z] + ti1[x, y, z]',
      'r0*(t0 + t1) + r0*(tv[t, x, y, z] + tw[t, x, y, z] + 5.0)']),
    (['Eq(tu, t0/t1)', 'Eq(ti0, 2 + t0/t1)', 'Eq(ti1, 2 + t0/t1)'],
     ['t0/t1', 'r2 + 2', 'r2', 'r1', 'r1']),
    # Across expressions
    (['Eq(tu, tv*4 + tw*5 + tw*5*t0)', 'Eq(tv, tw*5)'],
     ['5*tw[t, x, y, z]', 'r0 + 5*t0*tw[t, x, y, z] + 4*tv[t, x, y, z]', 'r0']),
    # Intersecting
    pytest.param(['Eq(tu, ti0*ti1 + ti0*ti1*t0 + ti0*ti1*t0*t1)'],
                 ['ti0*ti1', 'r0', 'r0*t0', 'r0*t0*t1'],
                 marks=pytest.mark.xfail),
    # Divisions (== powers with negative exponenet) are always captured
    (['Eq(tu, tv**-1*(tw*5 + tw*5*t0))', 'Eq(ti0, tv**-1*t0)'],
     ['1/tv[t, x, y, z]', 'r0*(5*t0*tw[t, x, y, z] + 5*tw[t, x, y, z])', 'r0*t0']),
    # `compact_temporaries` must detect chains of isolated temporaries
    (['Eq(t0, tv)', 'Eq(t1, t0)', 'Eq(t2, t1)', 'Eq(tu, t2)'],
     ['tv[t, x, y, z]']),
    # Dimension-independent data dependences should be a stopper for CSE
    (['Eq(tu.forward, tu.dx + 1)', 'Eq(tv.forward, tv.dx + 1)',
      'Eq(tw.forward, tv.dt + 1)', 'Eq(tz.forward, tv.dt + 2)'],
     ['1/h_x', '1/dt', '-r1*tv[t, x, y, z]',
      '-r2*tu[t, x, y, z] + r2*tu[t, x + 1, y, z] + 1',
      '-r2*tv[t, x, y, z] + r2*tv[t, x + 1, y, z] + 1',
      'r0 + r1*tv[t + 1, x, y, z] + 1',
      'r0 + r1*tv[t + 1, x, y, z] + 2']),
    # Fancy use case with lots of temporaries
    (['Eq(tu.forward, tu.dx + 1)', 'Eq(tv.forward, tv.dx + 1)',
      'Eq(tw.forward, tv.dt.dx2.dy2 + 1)', 'Eq(tz.forward, tv.dt.dy2.dx2 + 2)'],
     ['h_x**(-2)', 'h_y**(-2)', '1/h_x', '1/dt', '-r9*tv[t, x, y, z]',
      '-r9*tv[t, x - 1, y, z] + r9*tv[t + 1, x - 1, y, z]',
      '-r9*tv[t, x + 1, y, z] + r9*tv[t + 1, x + 1, y, z]',
      '-r9*tv[t, x, y - 1, z] + r9*tv[t + 1, x, y - 1, z]',
      '-r9*tv[t, x - 1, y - 1, z] + r9*tv[t + 1, x - 1, y - 1, z]',
      '-r9*tv[t, x + 1, y - 1, z] + r9*tv[t + 1, x + 1, y - 1, z]',
      '-r9*tv[t, x, y + 1, z] + r9*tv[t + 1, x, y + 1, z]',
      '-r9*tv[t, x - 1, y + 1, z] + r9*tv[t + 1, x - 1, y + 1, z]',
      '-r9*tv[t, x + 1, y + 1, z] + r9*tv[t + 1, x + 1, y + 1, z]',
      '-r10*tu[t, x, y, z] + r10*tu[t, x + 1, y, z] + 1',
      '-r10*tv[t, x, y, z] + r10*tv[t, x + 1, y, z] + 1',
      'r11*(r0*r12 + r1*r12 - 2.0*r12*r2) + r11*(r12*r3 + r12*r4 - 2.0*r12*r5) - '
      '2.0*r11*(r12*r6 + r12*r7 - 2.0*r12*(r8 + r9*tv[t + 1, x, y, z])) + 1',
      'r12*(r0*r11 + r11*r3 - 2.0*r11*r6) + r12*(r1*r11 + r11*r4 - 2.0*r11*r7) - '
      '2.0*r12*(r11*r2 + r11*r5 - 2.0*r11*(r8 + r9*tv[t + 1, x, y, z])) + 2']),
])
def test_cse(exprs, expected):
    """
    Test common sub-expressions elimination.
    """
    grid = Grid((3, 3, 3))
    dims = grid.dimensions

    tu = TimeFunction(name="tu", grid=grid, space_order=2)  # noqa
    tv = TimeFunction(name="tv", grid=grid, space_order=2)  # noqa
    tw = TimeFunction(name="tw", grid=grid, space_order=2)  # noqa
    tz = TimeFunction(name="tz", grid=grid, space_order=2)  # noqa
    ti0 = Array(name='ti0', shape=(3, 5, 7), dimensions=dims).indexify()  # noqa
    ti1 = Array(name='ti1', shape=(3, 5, 7), dimensions=dims).indexify()  # noqa
    t0 = Scalar(name='t0')  # noqa
    t1 = Scalar(name='t1')  # noqa
    t2 = Scalar(name='t2')  # noqa

    # List comprehension would need explicit locals/globals mappings to eval
    for i, e in enumerate(list(exprs)):
        exprs[i] = DummyEq(indexify(eval(e).evaluate))

    counter = generator()
    make = lambda: Scalar(name='r%d' % counter()).indexify()

    processed = common_subexprs_elimination(exprs, make)

    assert len(processed) == len(expected)
    assert all(str(i.rhs) == j for i, j in zip(processed, expected))


@pytest.mark.parametrize('expr,expected', [
    ('2*fa[x] + fb[x]', '2*fa[x] + fb[x]'),
    ('fa[x]**2', 'fa[x]*fa[x]'),
    ('fa[x]**2 + fb[x]**3', 'fa[x]*fa[x] + fb[x]*fb[x]*fb[x]'),
    ('3*fa[x]**4', '3*(fa[x]*fa[x]*fa[x]*fa[x])'),
    ('fa[x]**2', 'fa[x]*fa[x]'),
    ('1/(fa[x]**2)', '1/(fa[x]*fa[x])'),
    ('1/(fa[x] + fb[x])', '1/(fa[x] + fb[x])'),
    ('3*sin(fa[x])**2', '3*(sin(fa[x])*sin(fa[x]))'),
])
def test_pow_to_mul(expr, expected):
    grid = Grid((4, 5))
    x, y = grid.dimensions
    fa = Function(name='fa', grid=grid, dimensions=(x,), shape=(4,))  # noqa
    fb = Function(name='fb', grid=grid, dimensions=(x,), shape=(4,))  # noqa
    assert str(pow_to_mul(eval(expr))) == expected


@pytest.mark.parametrize('exprs,expected', [
    # none (different distance)
    (['Eq(t0, fa[x] + fb[x])', 'Eq(t1, fa[x+1] + fb[x])'],
     {'fa[x] + fb[x]': 'None', 'fa[x+1] + fb[x]': 'None'}),
    # none (different dimension)
    (['Eq(t0, fa[x] + fb[x])', 'Eq(t1, fa[x] + fb[y])'],
     {'fa[x] + fb[x]': 'None', 'fa[x] + fb[y]': 'None'}),
    # none (different operation)
    (['Eq(t0, fa[x] + fb[x])', 'Eq(t1, fa[x] - fb[x])'],
     {'fa[x] + fb[x]': 'None', 'fa[x] - fb[x]': 'None'}),
    # simple
    (['Eq(t0, fa[x] + fb[x])', 'Eq(t1, fa[x+1] + fb[x+1])', 'Eq(t2, fa[x-1] + fb[x-1])'],
     {'fa[x] + fb[x]': 'Stencil([(x, {-1, 0, 1})])'}),
    # 2D simple
    (['Eq(t0, fc[x,y] + fd[x,y])', 'Eq(t1, fc[x+1,y+1] + fd[x+1,y+1])'],
     {'fc[x,y] + fd[x,y]': 'Stencil([(x, {0, 1}), (y, {0, 1})])'}),
    # 2D with stride
    (['Eq(t0, fc[x,y] + fd[x+1,y+2])', 'Eq(t1, fc[x+1,y+1] + fd[x+2,y+3])'],
     {'fc[x,y] + fd[x+1,y+2]': 'Stencil([(x, {0, 1}), (y, {0, 1})])'}),
    # 2D with subdimensions
    (['Eq(t0, fc[xi,yi] + fd[xi+1,yi+2])', 'Eq(t1, fc[xi+1,yi+1] + fd[xi+2,yi+3])'],
     {'fc[xi,yi] + fd[xi+1,yi+2]': 'Stencil([(xi, {0, 1}), (yi, {0, 1})])'}),
    # 2D with constant access
    (['Eq(t0, fc[x,y]*fc[x,0] + fd[x,y])', 'Eq(t1, fc[x+1,y+1]*fc[x+1,0] + fd[x+1,y+1])'],
     {'fc[x,y]*fc[x,0] + fd[x,y]': 'Stencil([(x, {0, 1}), (y, {0, 1})])'}),
    # 2D with multiple, non-zero, constant accesses
    (['Eq(t0, fc[x,y]*fc[x,0] + fd[x,y]*fc[x,1])',
      'Eq(t1, fc[x+1,y+1]*fc[x+1,0] + fd[x+1,y+1]*fc[x+1,1])'],
     {'fc[x,0]*fc[x,y] + fc[x,1]*fd[x,y]': 'Stencil([(x, {0, 1}), (y, {0, 1})])'}),
    # 2D with different shapes
    (['Eq(t0, fc[x,y]*fa[x] + fd[x,y])', 'Eq(t1, fc[x+1,y+1]*fa[x+1] + fd[x+1,y+1])'],
     {'fc[x,y]*fa[x] + fd[x,y]': 'Stencil([(x, {0, 1}), (y, {0, 1})])'}),
    # complex (two 2D aliases with stride inducing relaxation)
    (['Eq(t0, fc[x,y] + fd[x+1,y+2])', 'Eq(t1, fc[x+1,y+1] + fd[x+2,y+3])',
      'Eq(t2, fc[x-2,y-2]*3. + fd[x+2,y+2])', 'Eq(t3, fc[x-4,y-4]*3. + fd[x,y])'],
     {'fc[x,y] + fd[x+1,y+2]': 'Stencil([(x, {-1, 0, 1}), (y, {-1, 0, 1})])',
      '3.*fc[x-3,y-3] + fd[x+1,y+1]': 'Stencil([(x, {-1, 0, 1}), (y, {-1, 0, 1})])'}),
])
def test_collect_aliases(exprs, expected):
    grid = Grid(shape=(4, 4))
    x, y = grid.dimensions  # noqa
    xi, yi = grid.interior.dimensions  # noqa

    t0 = Scalar(name='t0')  # noqa
    t1 = Scalar(name='t1')  # noqa
    t2 = Scalar(name='t2')  # noqa
    t3 = Scalar(name='t3')  # noqa
    fa = Function(name='fa', grid=grid, shape=(4,), dimensions=(x,))  # noqa
    fb = Function(name='fb', grid=grid, shape=(4,), dimensions=(x,))  # noqa
    fc = Function(name='fc', grid=grid)  # noqa
    fd = Function(name='fd', grid=grid)  # noqa

    # List/dict comprehension would need explicit locals/globals mappings to eval
    for i, e in enumerate(list(exprs)):
        exprs[i] = eval(e)
    for k, v in list(expected.items()):
        expected[eval(k)] = eval(v)

    aliases = collect(exprs)

    assert len(aliases) > 0

    for k, v in aliases.items():
        assert ((len(v.aliased) == 1 and expected[k] is None) or
                v.anti_stencil == expected[k])


@pytest.mark.parametrize('expr,expected,estimate', [
    ('Eq(t0, t1)', 0, False),
    ('Eq(t0, fa[x] + fb[x])', 1, False),
    ('Eq(t0, fa[x + 1] + fb[x - 1])', 1, False),
    ('Eq(t0, fa[fb[x+1]] + fa[x])', 1, False),
    ('Eq(t0, fa[fb[x+1]] + fc[x+2, y+1])', 1, False),
    ('Eq(t0, t1*t2)', 1, False),
    ('Eq(t0, 2.*t0*t1*t2)', 3, False),
    ('Eq(t0, cos(t1*t2))', 2, False),
    ('Eq(t0, (t1*t2)**0)', 0, False),
    ('Eq(t0, (t1*t2)**t1)', 2, False),
    ('Eq(t0, (t1*t2)**2)', 3, False),  # SymPy distributes integer exponents in a Mul
    ('Eq(t0, 2.*t0*t1*t2 + t0*fa[x+1])', 5, False),
    ('Eq(t0, (2.*t0*t1*t2 + t0*fa[x+1])*3. - t0)', 7, False),
    ('[Eq(t0, (2.*t0*t1*t2 + t0*fa[x+1])*3. - t0), Eq(t0, cos(t1*t2))]', 9, False),
    ('Eq(t0, cos(t1*t2))', 51, True),
    ('Eq(t0, t1**3)', 2, True),
    ('Eq(t0, t1**4)', 3, True),
    ('Eq(t0, t2*t1**-1)', 26, True),
    ('Eq(t0, t1**t2)', 50, True),
])
def test_estimate_cost(expr, expected, estimate):
    # Note: integer arithmetic isn't counted
    grid = Grid(shape=(4, 4))
    x, y = grid.dimensions  # noqa

    t0 = Scalar(name='t0')  # noqa
    t1 = Scalar(name='t1')  # noqa
    t2 = Scalar(name='t2')  # noqa
    fa = Function(name='fa', grid=grid, shape=(4,), dimensions=(x,))  # noqa
    fb = Function(name='fb', grid=grid, shape=(4,), dimensions=(x,))  # noqa
    fc = Function(name='fc', grid=grid)  # noqa

    assert estimate_cost(eval(expr), estimate) == expected


@pytest.mark.parametrize('exprs,exp_u,exp_v', [
    (['Eq(s, 0, implicit_dims=(x, y))', 'Eq(s, s + 4, implicit_dims=(x, y))',
      'Eq(u, s)'], 4, 0),
    (['Eq(s, 0, implicit_dims=(x, y))', 'Eq(s, s + s + 4, implicit_dims=(x, y))',
      'Eq(s, s + 4, implicit_dims=(x, y))', 'Eq(u, s)'], 8, 0),
    (['Eq(s, 0, implicit_dims=(x, y))', 'Inc(s, 4, implicit_dims=(x, y))',
      'Eq(u, s)'], 4, 0),
    (['Eq(s, 0, implicit_dims=(x, y))', 'Inc(s, 4, implicit_dims=(x, y))', 'Eq(v, s)',
      'Eq(u, s)'], 4, 4),
    (['Eq(s, 0, implicit_dims=(x, y))', 'Inc(s, 4, implicit_dims=(x, y))', 'Eq(v, s)',
      'Eq(s, s + 4, implicit_dims=(x, y))', 'Eq(u, s)'], 8, 4),
    (['Eq(s, 0, implicit_dims=(x, y))', 'Inc(s, 4, implicit_dims=(x, y))', 'Eq(v, s)',
      'Inc(s, 4, implicit_dims=(x, y))', 'Eq(u, s)'], 8, 4),
    (['Eq(u, 0)', 'Inc(u, 4)', 'Eq(v, u)', 'Inc(u, 4)'], 8, 4),
    (['Eq(u, 1)', 'Eq(v, 4)', 'Inc(u, v)', 'Inc(v, u)'], 5, 9),
])
def test_makeit_ssa(exprs, exp_u, exp_v):
    """
    A test building Operators with non-trivial sequences of input expressions
    that push hard on the `makeit_ssa` utility function.
    """
    grid = Grid(shape=(4, 4))
    x, y = grid.dimensions  # noqa
    u = Function(name='u', grid=grid)  # noqa
    v = Function(name='v', grid=grid)  # noqa
    s = Scalar(name='s')  # noqa

    # List comprehension would need explicit locals/globals mappings to eval
    for i, e in enumerate(list(exprs)):
        exprs[i] = eval(e)

    op = Operator(exprs)
    op.apply()

    assert np.all(u.data == exp_u)
    assert np.all(v.data == exp_v)


@pytest.mark.parametrize('dse', ['noop', 'basic', 'advanced', 'aggressive'])
@pytest.mark.parametrize('dle', ['noop', 'advanced'])
def test_time_dependent_split(dse, dle):
    grid = Grid(shape=(10, 10))
    u = TimeFunction(name='u', grid=grid, time_order=2, space_order=2, save=3)
    v = TimeFunction(name='v', grid=grid, time_order=2, space_order=0, save=3)

    # The second equation needs a full loop over x/y for u then
    # a full one over x.y for v
    eq = [Eq(u.forward, 2 + grid.time_dim),
          Eq(v.forward, u.forward.dx + u.forward.dy + 1)]
    op = Operator(eq, dse=dse, dle=dle)

    trees = retrieve_iteration_tree(op)
    assert len(trees) == 2

    op()

    assert np.allclose(u.data[2, :, :], 3.0)
    assert np.allclose(v.data[1, 1:-1, 1:-1], 1.0)


class TestAliases(object):

    @patch("devito.dse.rewriters.AdvancedRewriter.MIN_COST_ALIAS", 1)
    def test_full_shape_after_blocking(self):
        """
        Check the shape of the Array used to store a DSE-captured aliasing
        expression. The shape is impacted by loop blocking, which reduces the
        required write-to space.
        """
        grid = Grid(shape=(3, 3, 3))
        x, y, z = grid.dimensions  # noqa
        t = grid.stepping_dim

        f = Function(name='f', grid=grid)
        f.data_with_halo[:] = 1.
        u = TimeFunction(name='u', grid=grid, space_order=3)
        u.data_with_halo[:] = 0.

        # Leads to 3D aliases
        eqn = Eq(u.forward, ((u[t, x, y, z] + u[t, x+1, y+1, z+1])*3*f +
                             (u[t, x+2, y+2, z+2] + u[t, x+3, y+3, z+3])*3*f + 1))
        op0 = Operator(eqn, dse='noop', dle=('advanced', {'openmp': True}))
        op1 = Operator(eqn, dse='aggressive', dle=('advanced', {'openmp': True}))

        x0_blk_size = op1.parameters[-3]
        y0_blk_size = op1.parameters[-2]
        z_size = op1.parameters[4]

        # Check Array shape
        arrays = [i for i in FindSymbols().visit(op1._func_table['bf0'].root)
                  if i.is_Array]
        assert len(arrays) == 1
        a = arrays[0]
        assert len(a.dimensions) == 3
        assert a.halo == ((1, 1), (1, 1), (1, 1))
        assert Add(*a.symbolic_shape[0].args) == x0_blk_size + 2
        assert Add(*a.symbolic_shape[1].args) == y0_blk_size + 2
        assert Add(*a.symbolic_shape[2].args) == z_size + 2
        # Check numerical output
        op0(time_M=1)
        exp = np.copy(u.data[:])
        u.data_with_halo[:] = 0.
        op1(time_M=1)
        assert np.all(u.data == exp)

    @patch("devito.dse.rewriters.AdvancedRewriter.MIN_COST_ALIAS", 1)
    def test_contracted_shape_after_blocking(self):
        """
        Like `test_full_alias_shape_after_blocking`, but a different
        Operator is used, leading to contracted Arrays (2D instead of 3D).
        """
        grid = Grid(shape=(3, 3, 3))
        x, y, z = grid.dimensions  # noqa
        t = grid.stepping_dim

        f = Function(name='f', grid=grid)
        f.data_with_halo[:] = 1.
        u = TimeFunction(name='u', grid=grid, space_order=3)
        u.data_with_halo[:] = 0.

        # Leads to 2D aliases
        eqn = Eq(u.forward, ((u[t, x, y, z] + u[t, x, y+1, z+1])*3*f +
                             (u[t, x, y+2, z+2] + u[t, x, y+3, z+3])*3*f + 1))
        op0 = Operator(eqn, dse='noop', dle=('advanced', {'openmp': True}))
        op1 = Operator(eqn, dse='aggressive', dle=('advanced', {'openmp': True}))

        y0_blk_size = op1.parameters[-2]
        z_size = op1.parameters[3]

        arrays = [i for i in FindSymbols().visit(op1._func_table['bf0'].root)
                  if i.is_Array]
        assert len(arrays) == 1
        a = arrays[0]
        assert len(a.dimensions) == 2
        assert a.halo == ((1, 1), (1, 1))
        assert Add(*a.symbolic_shape[0].args) == y0_blk_size + 2
        assert Add(*a.symbolic_shape[1].args) == z_size + 2
        # Check numerical output
        op0(time_M=1)
        exp = np.copy(u.data[:])
        u.data_with_halo[:] = 0.
        op1(time_M=1)
        assert np.all(u.data == exp)

    @patch("devito.dse.rewriters.AdvancedRewriter.MIN_COST_ALIAS", 1)
    def test_full_shape_with_subdims(self):
        """
        Like `test_full_alias_shape_after_blocking`, but SubDomains (and therefore
        SubDimensions) are used. Nevertheless, the temporary shape should still be
        dictated by the root Dimensions.
        """
        grid = Grid(shape=(3, 3, 3))
        x, y, z = grid.dimensions  # noqa
        t = grid.stepping_dim

        f = Function(name='f', grid=grid)
        f.data_with_halo[:] = 1.
        u = TimeFunction(name='u', grid=grid, space_order=3)
        u.data_with_halo[:] = 0.

        # Leads to 3D aliases
        eqn = Eq(u.forward, ((u[t, x, y, z] + u[t, x+1, y+1, z+1])*3*f +
                             (u[t, x+2, y+2, z+2] + u[t, x+3, y+3, z+3])*3*f + 1),
                 subdomain=grid.interior)
        op0 = Operator(eqn, dse='noop', dle=('advanced', {'openmp': True}))
        op1 = Operator(eqn, dse='aggressive', dle=('advanced', {'openmp': True}))

        xi0_blk_size = op1.parameters[-3]
        yi0_blk_size = op1.parameters[-2]
        z_size = op1.parameters[4]

        # Check Array shape
        arrays = [i for i in FindSymbols().visit(op1._func_table['bf0'].root)
                  if i.is_Array]
        assert len(arrays) == 1
        a = arrays[0]
        assert len(a.dimensions) == 3
        assert a.halo == ((1, 1), (1, 1), (1, 1))
        assert Add(*a.symbolic_shape[0].args) == xi0_blk_size + 2
        assert Add(*a.symbolic_shape[1].args) == yi0_blk_size + 2
        assert Add(*a.symbolic_shape[2].args) == z_size + 2
        # Check numerical output
        op0(time_M=1)
        exp = np.copy(u.data[:])
        u.data_with_halo[:] = 0.
        op1(time_M=1)
        assert np.all(u.data == exp)

    def test_composite(self):
        """
        Check that composite alias are optimized away through "smaller" aliases.

        Examples
        --------
        Instead of the following:

            t0 = a[x, y]
            t1 = b[x, y]
            t2 = a[x+1, y+1]*b[x, y]
            out = t0 + t1 + t2  # pseudocode

        We should get:

            t0 = a[x, y]
            t1 = b[x, y]
            out = t0 + t1 + t0[x+1,y+1]*t1[x, y]  # pseudocode
        """
        grid = Grid(shape=(3, 3))
        x, y = grid.dimensions  # noqa

        u = TimeFunction(name='u', grid=grid)
        u.data[:] = 1.
        g = Function(name='g', grid=grid)
        g.data[:] = 2.

        expr = (cos(g)*cos(g) +
                sin(g)*sin(g) +
                sin(g)*cos(g) +
                sin(g[x + 1, y + 1])*cos(g[x + 1, y + 1]))*u

        op0 = Operator(Eq(u.forward, expr), dse='noop')
        op1 = Operator(Eq(u.forward, expr), dse='aggressive')

        # We expect two temporary Arrays, one for `cos(g)` and one for `sin(g)`
        arrays = [i for i in FindSymbols().visit(op1) if i.is_Array]
        assert len(arrays) == 2
        assert all(i._mem_heap and not i._mem_external for i in arrays)
        # Check numerical output
        op0(time_M=1)
        exp = np.copy(u.data[:])
        u.data[:] = 1.
        op1(time_M=1)
        assert np.allclose(u.data, exp.data, rtol=10e-7)

    @pytest.mark.xfail(reason="Cannot deal with nested aliases yet")
    def test_nested(self):
        """
        Check that nested aliases are optimized away through "smaller" aliases.

        Examples
        --------
        Given the expression

            sqrt(cos(a[x, y]))

        We should get

            t0 = cos(a[x,y])
            t1 = sqrt(t0)
            out = t1  # pseudocode
        """
        grid = Grid(shape=(3, 3))
        x, y = grid.dimensions  # noqa

        u = TimeFunction(name='u', grid=grid)
        g = Function(name='g', grid=grid)

        op = Operator(Eq(u.forward, u + sin(cos(g)) + sin(cos(g[x+1, y+1]))))

        # We expect two temporary Arrays: `r1 = cos(g)` and `r2 = sqrt(r1)`
        arrays = [i for i in FindSymbols().visit(op) if i.is_Array]
        assert len(arrays) == 2
        assert all(i._mem_heap and not i._mem_external for i in arrays)

    @patch("devito.dse.rewriters.AdvancedRewriter.MIN_COST_ALIAS", 1)
    def test_from_different_nests(self):
        """
        Check that aliases arising from two sets of equations A and B,
        characterized by a flow dependence, are scheduled within A's and B's
        loop nests respectively.
        """
        grid = Grid(shape=(3, 3, 3))
        x, y, z = grid.dimensions  # noqa
        t = grid.stepping_dim
        i = Dimension(name='i')

        f = Function(name='f', grid=grid)
        f.data_with_halo[:] = 1.
        g = Function(name='g', shape=(3,), dimensions=(i,))
        g.data[:] = 2.
        u = TimeFunction(name='u', grid=grid, space_order=3)
        v = TimeFunction(name='v', grid=grid, space_order=3)

        # Leads to 3D aliases
        eqns = [Eq(u.forward, ((u[t, x, y, z] + u[t, x+1, y+1, z+1])*3*f +
                               (u[t, x+2, y+2, z+2] + u[t, x+3, y+3, z+3])*3*f + 1)),
                Inc(u[t+1, i, i, i], g + 1),
                Eq(v.forward, ((v[t, x, y, z] + v[t, x+1, y+1, z+1])*3*u.forward +
                               (v[t, x+2, y+2, z+2] + v[t, x+3, y+3, z+3])*3*u.forward +
                               1))]
        op0 = Operator(eqns, dse='noop', dle=('noop', {'openmp': True}))
        op1 = Operator(eqns, dse='aggressive', dle=('advanced', {'openmp': True}))

        # Check code generation
        assert 'bf0' in op1._func_table
        assert 'bf1' in op1._func_table
        trees = retrieve_iteration_tree(op1._func_table['bf0'].root)
        assert len(trees) == 2
        assert trees[0][-1].nodes[0].body[0].write.is_Array
        assert trees[1][-1].nodes[0].body[0].write is u
        trees = retrieve_iteration_tree(op1._func_table['bf1'].root)
        assert len(trees) == 2
        assert trees[0][-1].nodes[0].body[0].write.is_Array
        assert trees[1][-1].nodes[0].body[0].write is v

        # Check numerical output
        op0(time_M=1)
        exp = np.copy(u.data[:])
        u.data_with_halo[:] = 0.
        op1(time_M=1)
        assert np.all(u.data == exp)

    def test_catch_largest_time_invariant(self):
        """
        Make sure the DSE extracts the largest time-invariant sub-expressions
        such that its operation count exceeds a certain threshold.
        """
        grid = Grid((10, 10))

        a = Function(name="a", grid=grid, space_order=4)
        b = Function(name="b", grid=grid, space_order=4)
        c = Function(name="c", grid=grid, space_order=4)
        d = Function(name="d", grid=grid, space_order=4)

        e = TimeFunction(name="e", grid=grid, space_order=4)

        deriv = (sqrt((a - 2*b)/c) * e.dx).dy + (sqrt((d - 2*c)/a) * e.dy).dx

        op = Operator(Eq(e.forward, deriv + e))

        # We expect two temporary Arrays, one for each `sqrt` subexpr
        arrays = [i for i in FindSymbols().visit(op) if i.is_Array]
        assert len(arrays) == 2
        assert all(i._mem_heap and not i._mem_external for i in arrays)

    def test_catch_duplicate_from_different_clusters(self):
        """
        Check that the compiler is able to detect redundant aliases when these
        stem from different Clusters.
        """
        grid = Grid((10, 10))

        a = Function(name="a", grid=grid, space_order=4)
        b = Function(name="b", grid=grid, space_order=4)
        c = Function(name="c", grid=grid, space_order=4)
        d = Function(name="d", grid=grid, space_order=4)

        s = SparseTimeFunction(name="s", grid=grid, npoint=1, nt=2)
        e = TimeFunction(name="e", grid=grid, space_order=4)
        f = TimeFunction(name="f", grid=grid, space_order=4)

        deriv = (sqrt((a - 2*b)/c) * e.dx).dy + (sqrt((d - 2*c)/a) * e.dy).dx
        deriv2 = (sqrt((c - 2*b)/c) * f.dy).dx + (sqrt((d - 2*c)/a) * f.dx).dy

        eqns = ([Eq(e.forward, deriv + e)] +
                s.inject(e.forward, expr=s) +
                [Eq(f.forward, deriv2 + f + e.forward.dx)])

        op = Operator(eqns)

        arrays = [i for i in FindSymbols().visit(op) if i.is_Array]
        assert len(arrays) == 3
        assert all(i._mem_heap and not i._mem_external for i in arrays)

    def test_hoisting_if_coupled(self):
        """
        Test that coupled aliases are successfully hoisted out of the time loop.
        """
        grid = Grid((10, 10))

        a = Function(name="a", grid=grid, space_order=4)
        b = Function(name="b", grid=grid, space_order=4)

        e = TimeFunction(name="e", grid=grid, space_order=4)
        f = TimeFunction(name="f", grid=grid, space_order=4)

        subexpr0 = sqrt(1. + 1./a)
        subexpr1 = 1/(8.*subexpr0 - 8./b)
        eqns = [Eq(e.forward, e + 1),
                Eq(f.forward, f*subexpr0 - f*subexpr1 + e.forward.dx)]

        op = Operator(eqns)

        trees = retrieve_iteration_tree(op)
        assert len(trees) == 3
        arrays = [i for i in FindSymbols().visit(trees[0].root) if i.is_Array]
        assert len(arrays) == 2
        assert all(i._mem_heap and not i._mem_external for i in arrays)

    def test_drop_redundants_after_fusion(self):
        """
        Test for detection of redundant aliases that get exposed after
        Cluster fusion.
        """
        grid = Grid(shape=(10, 10))

        t = cos(Function(name="t", grid=grid))
        p = sin(Function(name="p", grid=grid))

        a = TimeFunction(name="a", grid=grid)
        b = TimeFunction(name="b", grid=grid)
        c = TimeFunction(name="c", grid=grid)
        d = TimeFunction(name="d", grid=grid)
        e = TimeFunction(name="e", grid=grid)
        f = TimeFunction(name="f", grid=grid)

        s1 = SparseTimeFunction(name="s1", grid=grid, npoint=1, nt=2)

        eqns = [Eq(a.forward, t*a.dx + p*b.dy),
                Eq(b.forward, p*b.dx + p*t*a.dy)]

        eqns += s1.inject(field=a.forward, expr=s1)
        eqns += s1.inject(field=b.forward, expr=s1)

        eqns += [Eq(c.forward, t*p*a.forward.dx + b.forward.dy),
                 Eq(d.forward, t*d.dx + e.dy + p*a.dt),
                 Eq(e.forward, p*d.dx + e.dy + t*b.dt)]

        eqns += [Eq(f.forward, t*p*e.forward.dx + p*d.forward.dy)]

        op = Operator(eqns)

        arrays = [i for i in FindSymbols().visit(op) if i.is_Array]
        assert len(arrays) == 2
        assert all(i._mem_heap and not i._mem_external for i in arrays)


# Acoustic

def run_acoustic_forward(dse=None):
    shape = (50, 50, 50)
    spacing = (10., 10., 10.)
    nbl = 10
    nrec = 101
    t0 = 0.0
    tn = 250.0

    # Create two-layer model from preset
    model = demo_model(preset='layers-isotropic', vp_top=3., vp_bottom=4.5,
                       spacing=spacing, shape=shape, nbl=nbl)

    # Source and receiver geometries
    src_coordinates = np.empty((1, len(spacing)))
    src_coordinates[0, :] = np.array(model.domain_size) * .5
    src_coordinates[0, -1] = model.origin[-1] + 2 * spacing[-1]

    rec_coordinates = np.empty((nrec, len(spacing)))
    rec_coordinates[:, 0] = np.linspace(0., model.domain_size[0], num=nrec)
    rec_coordinates[:, 1:] = src_coordinates[0, 1:]

    geometry = AcquisitionGeometry(model, rec_coordinates, src_coordinates,
                                   t0=t0, tn=tn, src_type='Ricker', f0=0.010)

    solver = AcousticWaveSolver(model, geometry, dse=dse, dle='noop')
    rec, u, _ = solver.forward(save=False)

    return u, rec


def test_acoustic_rewrite_basic():
    ret1 = run_acoustic_forward(dse=None)
    ret2 = run_acoustic_forward(dse='basic')

    assert np.allclose(ret1[0].data, ret2[0].data, atol=10e-5)
    assert np.allclose(ret1[1].data, ret2[1].data, atol=10e-5)


def test_custom_rewriter():
    ret1 = run_acoustic_forward(dse=None)
    ret2 = run_acoustic_forward(dse=('extract_sop', 'factorize',
                                     'extract_invariants', 'gcse'))

    assert np.allclose(ret1[0].data, ret2[0].data, atol=10e-5)
    assert np.allclose(ret1[1].data, ret2[1].data, atol=10e-5)


# TTI
class TestTTI(object):

    @cached_property
    def model(self):
        # TTI layered model for the tti test, no need for a smooth interace bewtween
        # the two layer as the dse/compiler is tested not the physical prettiness
        # of the result, saves testing time
        return demo_model('layers-tti', nlayers=3, nbl=10, space_order=4,
                          shape=(50, 50, 50), spacing=(20., 20., 20.),
                          smooth=False)

    @cached_property
    def geometry(self):
        nrec = 101
        t0 = 0.0
        tn = 250.

        # Source and receiver geometries
        src_coordinates = np.empty((1, len(self.model.spacing)))
        src_coordinates[0, :] = np.array(self.model.domain_size) * .5
        src_coordinates[0, -1] = self.model.origin[-1] + 2 * self.model.spacing[-1]

        rec_coordinates = np.empty((nrec, len(self.model.spacing)))
        rec_coordinates[:, 0] = np.linspace(0., self.model.domain_size[0], num=nrec)
        rec_coordinates[:, 1:] = src_coordinates[0, 1:]

        geometry = AcquisitionGeometry(self.model, rec_coordinates, src_coordinates,
                                       t0=t0, tn=tn, src_type='Gabor', f0=0.010)
        return geometry

    def tti_operator(self, dse=False, space_order=4):
        return AnisotropicWaveSolver(self.model, self.geometry,
                                     space_order=space_order, dse=dse)

    @cached_property
    def tti_nodse(self):
        operator = self.tti_operator(dse=None)
        rec, u, v, _ = operator.forward()
        return v, rec

    def test_tti_rewrite_basic(self):
        operator = self.tti_operator(dse='basic')
        rec, u, v, _ = operator.forward()

        assert np.allclose(self.tti_nodse[0].data, v.data, atol=10e-3)
        assert np.allclose(self.tti_nodse[1].data, rec.data, atol=10e-3)

    def test_tti_rewrite_advanced(self):
        operator = self.tti_operator(dse='advanced')
        rec, u, v, _ = operator.forward()

        assert np.allclose(self.tti_nodse[0].data, v.data, atol=10e-1)
        assert np.allclose(self.tti_nodse[1].data, rec.data, atol=10e-1)

    def test_tti_rewrite_aggressive(self):
        operator = self.tti_operator(dse='aggressive')
        rec, u, v, _ = operator.forward(kernel='centered')

        assert np.allclose(self.tti_nodse[0].data, v.data, atol=10e-1)
        assert np.allclose(self.tti_nodse[1].data, rec.data, atol=10e-1)

        # Also check that DLE's loop blocking with DSE=aggressive does the right thing
        # There should be exactly two BlockDimensions; bugs in the past were generating
        # either code with no blocking (zero BlockDimensions) or code with four
        # BlockDimensions (i.e., Iteration folding was somewhat broken)
        op = operator.op_fwd(kernel='centered')
        block_dims = [i for i in op.dimensions if isinstance(i, BlockDimension)]
        assert len(block_dims) == 2

        # Also, in this operator, we expect six temporary Arrays:
        # * four Arrays are allocated on the heap
        # * two Arrays are allocated on the stack and only appear within an efunc
        arrays = [i for i in FindSymbols().visit(op) if i.is_Array]
        assert len(arrays) == 5
        assert all(i._mem_heap and not i._mem_external for i in arrays)
        arrays = [i for i in FindSymbols().visit(op._func_table['bf0'].root)
                  if i.is_Array]
        assert len(arrays) == 7
        assert all(not i._mem_external for i in arrays)
        assert len([i for i in arrays if i._mem_heap]) == 5
        assert len([i for i in arrays if i._mem_stack]) == 2

    @skipif(['nompi'])
    @pytest.mark.parallel(mode=[(1, 'full')])
    def test_tti_rewrite_aggressive_wmpi(self):
        tti_nodse = self.tti_operator(dse=None)
        rec0, u0, v0, _ = tti_nodse.forward(kernel='centered')
        tti_agg = self.tti_operator(dse='aggressive')
        rec1, u1, v1, _ = tti_agg.forward(kernel='centered')

        assert np.allclose(v0.data, v1.data, atol=10e-1)
        assert np.allclose(rec0.data, rec1.data, atol=10e-1)

    @switchconfig(profiling='advanced')
    @pytest.mark.parametrize('space_order,expected', [
        (8, 177), (16, 311)
    ])
    def test_tti_rewrite_aggressive_opcounts(self, space_order, expected):
        op = self.tti_operator(dse='aggressive', space_order=space_order)
        sections = list(op.op_fwd(kernel='centered')._profiler._sections.values())
        assert sections[1].sops == expected

    @switchconfig(profiling='advanced')
    @pytest.mark.parametrize('space_order,expected', [
        (4, 206), (12, 398)
    ])
    def test_tti_v2_rewrite_aggressive_opcounts(self, space_order, expected):
        grid = Grid(shape=(3, 3, 3))

        s = 0.00067
        u = TimeFunction(name='u', grid=grid, space_order=space_order)
        v = TimeFunction(name='v', grid=grid, space_order=space_order)
        f = Function(name='f', grid=grid)
        g = Function(name='g', grid=grid)
        m = Function(name='m', grid=grid)
        e = Function(name='e', grid=grid)
        d = Function(name='d', grid=grid)

        ang0 = cos(f)
        ang1 = sin(f)
        ang2 = cos(g)
        ang3 = sin(g)

        H1u = (ang1*ang1*ang2*ang2*u.dx2 +
               ang1*ang1*ang3*ang3*u.dy2 +
               ang0*ang0*u.dz2 +
               2*ang1*ang1*ang3*ang2*u.dxdy +
               2*ang0*ang1*ang3*u.dydz +
               2*ang0*ang1*ang2*u.dxdz)
        H2u = -H1u + u.laplace

        H1v = (ang1*ang1*ang2*ang2*v.dx2 +
               ang1*ang1*ang3*ang3*v.dy2 +
               ang0*ang0*v.dz2 +
               2*ang1*ang1*ang3*ang2*v.dxdy +
               2*ang0*ang1*ang3*v.dydz +
               2*ang0*ang1*ang2*v.dxdz)
        H2v = -H1v + v.laplace

        eqns = [Eq(u.forward, (2*u - u.backward) + s**2/m * (e * H2u + H1v)),
                Eq(v.forward, (2*v - v.backward) + s**2/m * (d * H2v + H1v))]
        op = Operator(eqns, dse='aggressive')

        sections = list(op._profiler._sections.values())
        assert len(sections) == 2
        assert sections[0].sops == 4
        assert sections[1].sops == expected<|MERGE_RESOLUTION|>--- conflicted
+++ resolved
@@ -7,17 +7,10 @@
 from conftest import skipif, EVAL  # noqa
 from devito import (Eq, Inc, Constant, Function, TimeFunction, SparseTimeFunction,  # noqa
                     Dimension, SubDimension, Grid, Operator, switchconfig, configuration)
-<<<<<<< HEAD
+from devito.dse import common_subexprs_elimination, collect, make_is_time_invariant
 from devito.ir import DummyEq, Stencil, FindSymbols, retrieve_iteration_tree  # noqa
-from devito.dse import common_subexprs_elimination, collect, make_is_time_invariant
+from devito.passes.iet import BlockDimension
 from devito.symbolics import yreplace, estimate_cost, pow_to_mul, indexify
-from devito.targets import BlockDimension
-=======
-from devito.dse import common_subexprs_elimination, collect, make_is_time_invariant
-from devito.ir import Stencil, FindSymbols, retrieve_iteration_tree  # noqa
-from devito.passes.iet import BlockDimension
-from devito.symbolics import yreplace, estimate_cost, pow_to_mul
->>>>>>> 888a6060
 from devito.tools import generator
 from devito.types import Scalar, Array
 
